--- conflicted
+++ resolved
@@ -2,11 +2,8 @@
 import numpy as np
 from ase.calculators.calculator import Calculator
 from al_mlp.utils import convert_to_singlepoint
-<<<<<<< HEAD
 import time
-=======
 import math
->>>>>>> 2b2bbc41
 
 __author__ = "Muhammed Shuaibi"
 __email__ = "mshuaibi@andrew.cmu.edu"
