import numpy as np
from al_mlp.online_learner.online_learner import OnlineLearner
from al_mlp.ml_potentials.flare_pp_calc import FlarePPCalc
import os


def run_online_al(atomistic_method, images, elements, dbname, parent_calc):

    learner_params = {
        "max_iterations": 10,
        "samples_to_retrain": 1,
        "filename": "relax_example",
        "file_dir": "./",
<<<<<<< HEAD
        "stat_uncertain_tol": 0.1,
        "dyn_uncertain_tol": 1.2,
=======
        "uncertain_tol": 0.1,
>>>>>>> ebce4f88
        "fmax_verify_threshold": 0.05,  # eV/AA
        "relative_variance": True,
        "n_ensembles": 10,
        "use_dask": True,
    }

    flare_params = {
        "sigma": 1.0,
        "power": 2,
        "cutoff_function": "quadratic",
        "cutoff": 3.0,
        "radial_basis": "chebyshev",
        "cutoff_hyps": [],
        "sigma_e": 1.0,
        "sigma_f": 0.1,
        "sigma_s": 0.0,
        "max_iterations": 50,
    }
    ml_potential = FlarePPCalc(flare_params, images)

    onlinecalc = OnlineLearner(
        learner_params,
        images,
        ml_potential,
        parent_calc,
    )
    if os.path.exists("dft_calls.db"):
        os.remove("dft_calls.db")
    atomistic_method.run(onlinecalc, filename=dbname)

    return onlinecalc, atomistic_method<|MERGE_RESOLUTION|>--- conflicted
+++ resolved
@@ -11,12 +11,8 @@
         "samples_to_retrain": 1,
         "filename": "relax_example",
         "file_dir": "./",
-<<<<<<< HEAD
         "stat_uncertain_tol": 0.1,
         "dyn_uncertain_tol": 1.2,
-=======
-        "uncertain_tol": 0.1,
->>>>>>> ebce4f88
         "fmax_verify_threshold": 0.05,  # eV/AA
         "relative_variance": True,
         "n_ensembles": 10,
